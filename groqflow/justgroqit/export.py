--- conflicted
+++ resolved
@@ -536,17 +536,12 @@
             if op in op_block_list:
                 op_block_list.remove(op)
 
-<<<<<<< HEAD
-        fp16_model = onnxmltools.utils.float16_converter.convert_float_to_float16_model_path(
-            input_onnx, op_block_list=op_block_list
-=======
         # Infer shapes before converting to FP16 to enable models with >2GB
         onnx.shape_inference.infer_shapes_path(input_onnx)
-
-        fp32_model = onnx.load_model(input_onnx)
-        fp16_model = onnxmltools.utils.float16_converter.convert_float_to_float16(
-            fp32_model, op_block_list=op_block_list, disable_shape_infer=True
->>>>>>> bdd597f9
+        fp16_model = (
+            onnxmltools.utils.float16_converter.convert_float_to_float16_model_path(
+                input_onnx, op_block_list=op_block_list, disable_shape_infer=True
+            )
         )
 
         # Save FP16 model (use external data format if needed)
